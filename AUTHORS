--- conflicted
+++ resolved
@@ -11,13 +11,10 @@
 Alessandro Rigopoulos
 Braian Bressan
 Jin Zhanbing
-<<<<<<< HEAD
 Enes Yalcin
 Serefhan Yeter
 Pavol Vrba
 Tobias Ehrig
 Pavel Borecki
 Sam Verstraete
-=======
-Aron Schüler
->>>>>>> f51858af
+Aron Schüler