/*
   BAREOS® - Backup Archiving REcovery Open Sourced

   Copyright (C) 2000-2010 Free Software Foundation Europe e.V.
   Copyright (C) 2011-2016 Planets Communications B.V.
   Copyright (C) 2013-2019 Bareos GmbH & Co. KG

   This program is Free Software; you can redistribute it and/or
   modify it under the terms of version three of the GNU Affero General Public
   License as published by the Free Software Foundation and included
   in the file LICENSE.

   This program is distributed in the hope that it will be useful, but
   WITHOUT ANY WARRANTY; without even the implied warranty of
   MERCHANTABILITY or FITNESS FOR A PARTICULAR PURPOSE. See the GNU
   Affero General Public License for more details.

   You should have received a copy of the GNU Affero General Public License
   along with this program; if not, write to the Free Software
   Foundation, Inc., 51 Franklin Street, Fifth Floor, Boston, MA
   02110-1301, USA.
*/
/*
 * Kern Sibbald, October MM
 * Extracted from other source files by Marco van Wieringen, February 2016
 */
/**
 * @file
 * Storage specific routines.
 */

#include "include/bareos.h"
#include "dird/dird.h"
#include "dird/dird_globals.h"
#include "dird/sd_cmds.h"

#if HAVE_NDMP
#include "ndmp/ndmagents.h"
#endif

#include "dird/ndmp_dma_storage.h"
#include "dird/storage.h"

namespace directordaemon {

/* Forward referenced functions */

/**
 * Copy the storage definitions from an alist to the JobControlRecord
 */
void CopyRwstorage(JobControlRecord *jcr, alist *storage, const char *where)
{
   if (jcr->JobReads()) {
      CopyRstorage(jcr, storage, where);
   }
   CopyWstorage(jcr, storage, where);
}

/**
 * Set storage override.
 * Releases any previous storage definition.
 */
void SetRwstorage(JobControlRecord *jcr, UnifiedStorageResource *store)
{
   if (!store) {
      Jmsg(jcr, M_FATAL, 0, _("No storage specified.\n"));
      return;
   }
   if (jcr->JobReads()) {
      SetRstorage(jcr, store);
   }
   SetWstorage(jcr, store);
}

void FreeRwstorage(JobControlRecord *jcr)
{
   FreeRstorage(jcr);
   FreeWstorage(jcr);
}

/**
 * Copy the storage definitions from an alist to the JobControlRecord
 */
void CopyRstorage(JobControlRecord *jcr, alist *storage, const char *where)
{
   if (storage) {
      StorageResource *store = nullptr;
<<<<<<< HEAD
      if (jcr->res.rstorage) {
         delete jcr->res.rstorage;
=======
      if (jcr->res.read_storage_list) {
         delete jcr->res.read_storage_list;
>>>>>>> 79716704
      }
      jcr->res.read_storage_list = New(alist(10, not_owned_by_alist));
      foreach_alist(store, storage) {
         jcr->res.read_storage_list->append(store);
      }
      if (!jcr->res.rstore_source) {
         jcr->res.rstore_source = GetPoolMemory(PM_MESSAGE);
      }
      PmStrcpy(jcr->res.rstore_source, where);
      if (jcr->res.read_storage_list) {
         jcr->res.read_storage = (StorageResource *)jcr->res.read_storage_list->first();
      }
   }
}

/**
 * Set storage override.
 * Remove all previous storage.
 */
void SetRstorage(JobControlRecord *jcr, UnifiedStorageResource *store)
{
   StorageResource *storage = nullptr;

   if (!store->store) {
      return;
   }
   if (jcr->res.read_storage_list) {
      FreeRstorage(jcr);
   }
   if (!jcr->res.read_storage_list) {
      jcr->res.read_storage_list = New(alist(10, not_owned_by_alist));
   }
   jcr->res.read_storage = store->store;
   if (!jcr->res.rstore_source) {
      jcr->res.rstore_source = GetPoolMemory(PM_MESSAGE);
   }
   PmStrcpy(jcr->res.rstore_source, store->store_source);
   foreach_alist(storage, jcr->res.read_storage_list) {
      if (store->store == storage) {
         return;
      }
   }
   /* Store not in list, so add it */
   jcr->res.read_storage_list->prepend(store->store);
}

void FreeRstorage(JobControlRecord *jcr)
{
   if (jcr->res.read_storage_list) {
      delete jcr->res.read_storage_list;
      jcr->res.read_storage_list = NULL;
   }
   jcr->res.read_storage = NULL;
}

/**
 * Copy the storage definitions from an alist to the JobControlRecord
 */
void CopyWstorage(JobControlRecord *jcr, alist *storage, const char *where)
{
   if (storage) {
      StorageResource *st = nullptr;
<<<<<<< HEAD
      if (jcr->res.wstorage) {
         delete jcr->res.wstorage;
=======
      if (jcr->res.write_storage_list) {
         delete jcr->res.write_storage_list;
>>>>>>> 79716704
      }
      jcr->res.write_storage_list = New(alist(10, not_owned_by_alist));
      foreach_alist(st, storage) {
         Dmsg1(100, "write_storage_list=%s\n", st->name());
         jcr->res.write_storage_list->append(st);
      }
      if (!jcr->res.wstore_source) {
         jcr->res.wstore_source = GetPoolMemory(PM_MESSAGE);
      }
      PmStrcpy(jcr->res.wstore_source, where);
      if (jcr->res.write_storage_list) {
         jcr->res.write_storage = (StorageResource *)jcr->res.write_storage_list->first();
         Dmsg2(100, "write_storage=%s where=%s\n", jcr->res.write_storage->name(), jcr->res.wstore_source);
      }
   }
}

/**
 * Set storage override.
 * Remove all previous storage.
 */
void SetWstorage(JobControlRecord *jcr, UnifiedStorageResource *store)
{
   StorageResource *storage = nullptr;

   if (!store->store) {
      return;
   }
   if (jcr->res.write_storage_list) {
      FreeWstorage(jcr);
   }
   if (!jcr->res.write_storage_list) {
      jcr->res.write_storage_list = New(alist(10, not_owned_by_alist));
   }
   jcr->res.write_storage = store->store;
   if (!jcr->res.wstore_source) {
      jcr->res.wstore_source = GetPoolMemory(PM_MESSAGE);
   }
   PmStrcpy(jcr->res.wstore_source, store->store_source);
   Dmsg2(50, "write_storage=%s where=%s\n", jcr->res.write_storage->name(), jcr->res.wstore_source);
   foreach_alist(storage, jcr->res.write_storage_list) {
      if (store->store == storage) {
         return;
      }
   }

   /*
    * Store not in list, so add it
    */
   jcr->res.write_storage_list->prepend(store->store);
}

void FreeWstorage(JobControlRecord *jcr)
{
   if (jcr->res.write_storage_list) {
      delete jcr->res.write_storage_list;
      jcr->res.write_storage_list = NULL;
   }
   jcr->res.write_storage = NULL;
}

/**
 * For NDMP backup we can setup the backup to run to a NDMP instance
 * of the same Storage Daemon that also does native native backups.
 * This way a Normal Storage Daemon can perform NDMP protocol based
 * saves and restores.
 */
void SetPairedStorage(JobControlRecord *jcr)
{
<<<<<<< HEAD
   StorageResource *store = nullptr, *pstore = nullptr;
=======
   StorageResource *store = nullptr, *paired_read_write_storage = nullptr;
>>>>>>> 79716704

   switch (jcr->getJobType()) {
   case JT_BACKUP:
      /*
       * For a backup we look at the write storage.
       */
      if (jcr->res.write_storage_list) {
         /*
          * Setup the jcr->res.write_storage_list to point to all paired_storage
          * entries of all the storage currently in the jcrres.->write_storage_list.
          * Save the original list under jcr->res.paired_read_write_storage_list.
          */
         jcr->res.paired_read_write_storage_list = jcr->res.write_storage_list;
         jcr->res.write_storage_list = New(alist(10, not_owned_by_alist));
         foreach_alist(store, jcr->res.paired_read_write_storage_list) {
            if (store->paired_storage) {
               Dmsg1(100, "write_storage_list=%s\n", store->paired_storage->name());
               jcr->res.write_storage_list->append(store->paired_storage);
            }
         }

         /*
          * Swap the actual jcr->res.write_storage to point to the paired storage entry.
          * We save the actual storage entry in paired_read_write_storage which is for restore
          * in the FreePairedStorage() function.
          */
         store = jcr->res.write_storage;
         if (store->paired_storage) {
            jcr->res.write_storage = store->paired_storage;
            jcr->res.paired_read_write_storage = store;
         }
      } else {
         Jmsg(jcr, M_FATAL, 0,
              _("No write storage, don't know how to setup paired storage\n"));
      }
      break;
   case JT_RESTORE:
      /*
       * For a restores we look at the read storage.
       */
      if (jcr->res.read_storage_list) {
         /*
          * Setup the jcr->res.paired_read_write_storage_list to point to all paired_storage
          * entries of all the storage currently in the jcr->res.read_storage_list.
          */
         jcr->res.paired_read_write_storage_list = New(alist(10, not_owned_by_alist));
         foreach_alist(paired_read_write_storage, jcr->res.read_storage_list) {
            store = (StorageResource *)my_config->GetNextRes(R_STORAGE, NULL);
            while (store) {
               if (store->paired_storage == paired_read_write_storage) {
                  break;
               }

               store = (StorageResource *)my_config->GetNextRes(R_STORAGE, (CommonResourceHeader *)store);
            }

            /*
             * See if we found a store that has the current paired_read_write_storage as
             * its paired storage.
             */
            if (store) {
               jcr->res.paired_read_write_storage_list->append(store);

               /*
                * If the current processed paired_read_write_storage is also the current
                * entry in jcr->res.read_storage update the jcr->paired_read_write_storage to point
                * to this storage entry.
                */
               if (paired_read_write_storage == jcr->res.read_storage) {
                  jcr->res.paired_read_write_storage = store;
               }
            }
         }
      } else {
         Jmsg(jcr, M_FATAL, 0,
              _("No read storage, don't know how to setup paired storage\n"));
      }
      break;
   case JT_MIGRATE:
   case JT_COPY:
      /*
       * For a migrate or copy we look at the read storage.
       */
      if (jcr->res.read_storage_list) {
         /*
          * Setup the jcr->res.read_storage_list to point to all paired_storage
          * entries of all the storage currently in the jcr->res.read_storage_list.
          * Save the original list under jcr->res.paired_read_write_storage_list.
          */
         jcr->res.paired_read_write_storage_list = jcr->res.read_storage_list;
         jcr->res.read_storage_list = New(alist(10, not_owned_by_alist));
         foreach_alist(store, jcr->res.paired_read_write_storage_list) {
            if (store->paired_storage) {
               Dmsg1(100, "read_storage_list=%s\n", store->paired_storage->name());
               jcr->res.read_storage_list->append(store->paired_storage);
            }
         }

         /*
          * Swap the actual jcr->res.read_storage to point to the paired storage entry.
          * We save the actual storage entry in paired_read_write_storage which is for restore
          * in the FreePairedStorage() function.
          */
         store = jcr->res.read_storage;
         if (store->paired_storage) {
            jcr->res.read_storage = store->paired_storage;
            jcr->res.paired_read_write_storage = store;
         }
      } else {
         Jmsg(jcr, M_FATAL, 0,
              _("No read storage, don't know how to setup paired storage\n"));
      }
      break;
   default:
      Jmsg(jcr, M_FATAL, 0,
           _("Unknown Job Type %s, don't know how to setup paired storage\n"),
           job_type_to_str(jcr->getJobType()));
      break;
   }
}

/**
 * This performs an undo of the actions the SetPairedStorage() function
 * performed. We reset the storage write storage back to its original
 * and remove the paired storage override if any.
 */
void FreePairedStorage(JobControlRecord *jcr)
{
   if (jcr->res.paired_read_write_storage_list) {
      switch (jcr->getJobType()) {
      case JT_BACKUP:
         /*
          * For a backup we look at the write storage.
          */
         if (jcr->res.write_storage_list) {
            /*
             * The jcr->res.write_storage_list contain a set of paired storages.
             * We just delete it content and swap back to the real master storage.
             */
            delete jcr->res.write_storage_list;
            jcr->res.write_storage_list = jcr->res.paired_read_write_storage_list;
            jcr->res.paired_read_write_storage_list = NULL;
            jcr->res.write_storage = jcr->res.paired_read_write_storage;
            jcr->res.paired_read_write_storage = NULL;
         }
         break;
      case JT_RESTORE:
         /*
          * The jcr->res.read_storage_list contain a set of paired storages.
          * For the read we created a list of alternative storage which we
          * can just drop now.
          */
         delete jcr->res.paired_read_write_storage_list;
         jcr->res.paired_read_write_storage_list = NULL;
         jcr->res.paired_read_write_storage = NULL;
         break;
      case JT_MIGRATE:
      case JT_COPY:
         /*
          * For a migrate or copy we look at the read storage.
          */
         if (jcr->res.read_storage_list) {
            /*
             * The jcr->res.read_storage_list contains a set of paired storages.
             * We just delete it content and swap back to the real master storage.
             */
            delete jcr->res.read_storage_list;
            jcr->res.read_storage_list = jcr->res.paired_read_write_storage_list;
            jcr->res.paired_read_write_storage_list = NULL;
            jcr->res.read_storage = jcr->res.paired_read_write_storage;
            jcr->res.paired_read_write_storage = NULL;
         }
         break;
      default:
         Jmsg(jcr, M_FATAL, 0,
              _("Unknown Job Type %s, don't know how to free paired storage\n"),
              job_type_to_str(jcr->getJobType()));
         break;
      }
   }
}

/**
 * Check if every possible storage has paired storage associated.
 */
bool HasPairedStorage(JobControlRecord *jcr)
{
   StorageResource *store = nullptr;

   switch (jcr->getJobType()) {
   case JT_BACKUP:
      /*
       * For a backup we look at the write storage.
       */
      if (jcr->res.write_storage_list) {
         foreach_alist(store, jcr->res.write_storage_list) {
            if (!store->paired_storage) {
               return false;
            }
         }
      } else {
         Jmsg(jcr, M_FATAL, 0,
               _("No write storage, don't know how to check for paired storage\n"));
         return false;
      }
      break;
   case JT_RESTORE:
   case JT_MIGRATE:
   case JT_COPY:
      if (jcr->res.read_storage_list) {
         foreach_alist(store, jcr->res.read_storage_list) {
            if (!store->paired_storage) {
               return false;
            }
         }
      } else {
         Jmsg(jcr, M_FATAL, 0,
               _("No read storage, don't know how to check for paired storage\n"));
         return false;
      }
      break;
   default:
      Jmsg(jcr, M_FATAL, 0,
           _("Unknown Job Type %s, don't know how to free paired storage\n"),
           job_type_to_str(jcr->getJobType()));
      return false;
   }

   return true;
}

#define MAX_TRIES 6 * 360   /* 6 hours (10 sec intervals) */

/**
 * Change the read storage resource for the current job.
 */
bool SelectNextRstore(JobControlRecord *jcr, bootstrap_info &info)
{
   UnifiedStorageResource ustore;

   if (bstrcmp(jcr->res.read_storage->name(), info.storage)) {
      return true;                 /* Same SD nothing to change */
   }

   if (!(ustore.store = (StorageResource *)my_config->GetResWithName(R_STORAGE,info.storage))) {
      Jmsg(jcr, M_FATAL, 0,
           _("Could not get storage resource '%s'.\n"), info.storage);
      jcr->setJobStatus(JS_ErrorTerminated);
      return false;
   }

   /*
    * We start communicating with a new storage daemon so close the
    * old connection when it is still open.
    */
   if (jcr->store_bsock) {
      jcr->store_bsock->close();
      delete jcr->store_bsock;
      jcr->store_bsock = NULL;
   }

   /*
    * Release current read storage and get a new one
    */
   DecReadStore(jcr);
   FreeRstorage(jcr);
   SetRstorage(jcr, &ustore);
   jcr->setJobStatus(JS_WaitSD);

   /*
    * Wait for up to 6 hours to increment read stoage counter
    */
   for (int i = 0; i < MAX_TRIES; i++) {
      /*
       * Try to get read storage counter incremented
       */
      if (IncReadStore(jcr)) {
         jcr->setJobStatus(JS_Running);
         return true;
      }
      Bmicrosleep(10, 0);          /* Sleep 10 secs */
      if (JobCanceled(jcr)) {
         FreeRstorage(jcr);
         return false;
      }
   }

   /*
    * Failed to IncReadStore()
    */
   FreeRstorage(jcr);
   Jmsg(jcr, M_FATAL, 0,
      _("Could not acquire read storage lock for \"%s\""), info.storage);
   return false;
}

void StorageStatus(UaContext *ua, StorageResource *store, char *cmd)
{
   switch (store->Protocol) {
   case APT_NATIVE:
      return DoNativeStorageStatus(ua, store, cmd);
   case APT_NDMPV2:
   case APT_NDMPV3:
   case APT_NDMPV4:
      return DoNdmpStorageStatus(ua, store, cmd);
   default:
      break;
   }
}

/**
 * Simple comparison function for binary insert of vol_list_t
 */
int StorageCompareVolListEntry(void *e1, void *e2)
{
   vol_list_t *v1, *v2;

   v1 = (vol_list_t *)e1;
   v2 = (vol_list_t *)e2;

   ASSERT(v1);
   ASSERT(v2);

   if (v1->element_address == v2->element_address) {
      return 0;
   } else {
      return (v1->element_address < v2->element_address) ? -1 : 1;
   }
}

static inline void FreeVolList(changer_vol_list_t *vol_list)
{
   vol_list_t *vl;

   if (vol_list->contents) {
      foreach_dlist(vl, vol_list->contents) {
         if (vl->VolName) {
            free(vl->VolName);
         }
      }
      vol_list->contents->destroy();
      delete vol_list->contents;
      vol_list->contents = NULL;
   } else {
      Dmsg0(100, "FreeVolList: vol_list->contents already empty\n");
   }
}

/**
 * Generic routine to get the content of a storage autochanger.
 */
changer_vol_list_t *get_vol_list_from_storage(UaContext *ua, StorageResource *store, bool listall, bool scan, bool cached)
{
   vol_list_type type;
   dlist *contents = NULL;
   changer_vol_list_t *vol_list = NULL;

   P(store->rss->changer_lock);

   if (listall) {
      type = VOL_LIST_ALL;
   } else {
      type = VOL_LIST_PARTIAL;
   }

   /*
    * Do we have a cached version of the content that is still valid ?
    */
   if (store->rss->vol_list) {
      utime_t now;

      now = (utime_t)time(NULL);

      /*
       * Are we allowed to return a cached list ?
       */
      if (cached && store->rss->vol_list->type == type) {
         if ((now - store->rss->vol_list->timestamp) <= store->cache_status_interval) {
            Dmsg0(100, "Using cached storage status\n");
            vol_list = store->rss->vol_list;
            vol_list->reference_count++;
            goto bail_out;
         }
      }

      /*
       * Cached version expired or want non-cached version or wrong type.
       * Remove the cached contents and retrieve the new contents from the autochanger.
       */
      Dmsg0(100, "Freeing volume list\n");
      if (store->rss->vol_list->reference_count == 0) {
         FreeVolList(store->rss->vol_list);
      } else {
         /*
          * Need to cleanup but things are still referenced.
          * We just remove the old changer_vol_list_t and on the next call to
          * StorageReleaseVolList() this orphaned changer_vol_list_t will
          * then be destroyed.
          */
         Dmsg0(100, "Need to free still referenced vol_list\n");
         store->rss->vol_list = (changer_vol_list_t *)malloc(sizeof(changer_vol_list_t));
         memset(store->rss->vol_list, 0, sizeof(changer_vol_list_t));
      }
   }

   /*
    * Nothing cached or uncached data wanted so perform retrieval.
    */
   switch (store->Protocol) {
   case APT_NATIVE:
      contents = native_get_vol_list(ua, store, listall, scan);
      break;
   case APT_NDMPV2:
   case APT_NDMPV3:
   case APT_NDMPV4:
      contents = ndmp_get_vol_list(ua, store, listall, scan);
      break;
   default:
      break;
   }

   if (contents) {
      /*
       * Cache the returned content of the autochanger.
       */
      if (!store->rss->vol_list) {
         store->rss->vol_list = (changer_vol_list_t *)malloc(sizeof(changer_vol_list_t));
         memset(store->rss->vol_list, 0, sizeof(changer_vol_list_t));
      }
      vol_list = store->rss->vol_list;
      vol_list->reference_count++;
      vol_list->contents = contents;
      vol_list->timestamp = (utime_t)time(NULL);
      vol_list->type = type;
   }

bail_out:
   V(store->rss->changer_lock);

   return vol_list;
}

slot_number_t GetNumSlots(UaContext *ua, StorageResource *store)
{
   slot_number_t slots = 0;

   /*
    * See if we can use the cached number of slots.
    */
   if (store->rss->slots > 0) {
      return store->rss->slots;
   }

   P(store->rss->changer_lock);

   switch (store->Protocol) {
   case APT_NATIVE:
      slots = NativeGetNumSlots(ua, store);
      break;
   case APT_NDMPV2:
   case APT_NDMPV3:
   case APT_NDMPV4:
      slots = NdmpGetNumSlots(ua, store);
      break;
   default:
      break;
   }

   store->rss->slots = slots;

   V(store->rss->changer_lock);

   return slots;
}

slot_number_t GetNumDrives(UaContext *ua, StorageResource *store)
{
   drive_number_t drives = 0;

   /*
    * See if we can use the cached number of drives.
    */
   if (store->rss->drives > 0) {
      return store->rss->drives;
   }

   P(store->rss->changer_lock);

   switch (store->Protocol) {
   case APT_NATIVE:
      drives = NativeGetNumDrives(ua, store);
      break;
   case APT_NDMPV2:
   case APT_NDMPV3:
   case APT_NDMPV4:
      drives = NdmpGetNumDrives(ua, store);
      break;
   default:
      break;
   }

   store->rss->drives = drives;

   V(store->rss->changer_lock);

   return drives;
}

bool transfer_volume(UaContext *ua, StorageResource *store,
                     slot_number_t src_slot, slot_number_t dst_slot)
{
   bool retval = false;

   P(store->rss->changer_lock);

   switch (store->Protocol) {
   case APT_NATIVE:
      retval = NativeTransferVolume(ua, store, src_slot, dst_slot);
      break;
   case APT_NDMPV2:
   case APT_NDMPV3:
   case APT_NDMPV4:
      retval = NdmpTransferVolume(ua, store, src_slot, dst_slot);
      break;
   default:
      break;
   }

   V(store->rss->changer_lock);

   return retval;
}

bool DoAutochangerVolumeOperation(UaContext *ua, StorageResource *store, const char *operation,
                                     drive_number_t drive, slot_number_t slot)
{
   bool retval = false;

   P(store->rss->changer_lock);

   switch (store->Protocol) {
   case APT_NATIVE:
      retval = NativeAutochangerVolumeOperation(ua, store, operation, drive, slot);
      break;
   case APT_NDMPV2:
   case APT_NDMPV3:
   case APT_NDMPV4:
      retval = NdmpAutochangerVolumeOperation(ua, store, operation, drive, slot);
      break;
   default:
      break;
   }

   V(store->rss->changer_lock);

   return retval;
}

/**
 * See if a specific slot is loaded in one of the drives.
 */
vol_list_t *vol_is_loaded_in_drive(StorageResource *store, changer_vol_list_t *vol_list, slot_number_t slot)
{
   vol_list_t *vl;

   vl = (vol_list_t *)vol_list->contents->first();
   while (vl) {
      switch (vl->slot_type) {
      case slot_type_drive:
         Dmsg2(100, "Checking drive %hd for loaded volume == %hd\n", vl->bareos_slot_number, vl->currently_loaded_slot_number);
         if (vl->currently_loaded_slot_number == slot) {
            return vl;
         }
         break;
      default:
         break;
      }
      vl = (vol_list_t *)vol_list->contents->next((void *)vl);
   }

   return NULL;
}

/**
 * Release the reference to the volume list returned from get_vol_list_from_storage()
 */
void StorageReleaseVolList(StorageResource *store, changer_vol_list_t *vol_list)
{
   P(store->rss->changer_lock);

   Dmsg0(100, "Releasing volume list\n");

   /*
    * See if we are releasing a reference to the currently cached value.
    */
   if (store->rss->vol_list == vol_list) {
      vol_list->reference_count--;
   } else {
      vol_list->reference_count--;
      if (vol_list->reference_count == 0) {
         /*
          * It seems this is a release of an uncached version of the vol_list.
          * We just destroy this vol_list as there are no more references to it.
          */
         FreeVolList(vol_list);
         free(vol_list);
      }
   }

   V(store->rss->changer_lock);
}

/**
 * Destroy the volume list returned from get_vol_list_from_storage()
 */
void StorageFreeVolList(StorageResource *store, changer_vol_list_t *vol_list)
{
   P(store->rss->changer_lock);

   Dmsg1(100, "Freeing volume list at %p\n", vol_list);

   FreeVolList(vol_list);

   /*
    * Clear the cached vol_list if needed.
    */
   if (store->rss->vol_list == vol_list) {
      store->rss->vol_list = NULL;
   }

   V(store->rss->changer_lock);
}

/**
 * Invalidate a cached volume list returned from get_vol_list_from_storage()
 * Called by functions that change the content of the storage like mount, umount, release.
 */
void InvalidateVolList(StorageResource *store)
{
   P(store->rss->changer_lock);

   if (store->rss->vol_list) {
      Dmsg1(100, "Invalidating volume list at %p\n", store->rss->vol_list);

      /*
       * If the volume list is unreferenced we can destroy it otherwise we just
       * reset the pointer and the StorageReleaseVolList() will destroy it for
       * us the moment there are no more references.
       */
      if (store->rss->vol_list->reference_count == 0) {
         FreeVolList(store->rss->vol_list);
      } else {
         store->rss->vol_list = NULL;
      }
   }

   V(store->rss->changer_lock);
}


} /* namespace directordaemon */<|MERGE_RESOLUTION|>--- conflicted
+++ resolved
@@ -3,7 +3,7 @@
 
    Copyright (C) 2000-2010 Free Software Foundation Europe e.V.
    Copyright (C) 2011-2016 Planets Communications B.V.
-   Copyright (C) 2013-2019 Bareos GmbH & Co. KG
+   Copyright (C) 2013-2016 Bareos GmbH & Co. KG
 
    This program is Free Software; you can redistribute it and/or
    modify it under the terms of version three of the GNU Affero General Public
@@ -85,13 +85,8 @@
 {
    if (storage) {
       StorageResource *store = nullptr;
-<<<<<<< HEAD
-      if (jcr->res.rstorage) {
-         delete jcr->res.rstorage;
-=======
       if (jcr->res.read_storage_list) {
          delete jcr->res.read_storage_list;
->>>>>>> 79716704
       }
       jcr->res.read_storage_list = New(alist(10, not_owned_by_alist));
       foreach_alist(store, storage) {
@@ -154,13 +149,8 @@
 {
    if (storage) {
       StorageResource *st = nullptr;
-<<<<<<< HEAD
-      if (jcr->res.wstorage) {
-         delete jcr->res.wstorage;
-=======
       if (jcr->res.write_storage_list) {
          delete jcr->res.write_storage_list;
->>>>>>> 79716704
       }
       jcr->res.write_storage_list = New(alist(10, not_owned_by_alist));
       foreach_alist(st, storage) {
@@ -230,11 +220,7 @@
  */
 void SetPairedStorage(JobControlRecord *jcr)
 {
-<<<<<<< HEAD
-   StorageResource *store = nullptr, *pstore = nullptr;
-=======
    StorageResource *store = nullptr, *paired_read_write_storage = nullptr;
->>>>>>> 79716704
 
    switch (jcr->getJobType()) {
    case JT_BACKUP:
