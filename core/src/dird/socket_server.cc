--- conflicted
+++ resolved
@@ -73,20 +73,11 @@
 
   jcr.ua = bs;
 
-<<<<<<< HEAD
   if (!TryTlsHandshakeAsAServer(bs, config)) {
+    bs->signal(BNET_TERMINATE);
     bs->close();
     delete bs;
     return nullptr;
-=======
-  if (!bs->IsCleartextBareosHello()) {
-    if (!bs->DoTlsHandshakeAsAServer(config, &jcr)) {
-       bs->signal(BNET_TERMINATE);
-       bs->close();
-       delete bs;
-       return nullptr;
-    }
->>>>>>> b2b86c36
   }
 
   if (bs->recv() <= 0) {
