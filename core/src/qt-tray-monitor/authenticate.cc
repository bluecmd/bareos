--- conflicted
+++ resolved
@@ -75,7 +75,6 @@
    }
 
    BareosSocket *dir = jcr->dir_bsock;
-<<<<<<< HEAD
    MonitorResource *monitor = MonitorItemThread::instance()->getMonitor();
    if (dir_res->IsTlsConfigured()) {
      std::string qualified_resource_name;
@@ -87,11 +86,6 @@
      if (!dir->DoTlsHandshake(TlsConfigBase::BNET_TLS_AUTO, dir_res, false, qualified_resource_name.c_str(), monitor->password.value, jcr)) {
         return AuthenticationResult::kTlsHandshakeFailed;
      }
-=======
-   if (!dir->DoTlsHandshake(tls_policy, dir_res, false, qualified_resource_name.c_str(),
-                            monitor->password.value, jcr)) {
-      return AuthenticationResult::kTlsHandshakeFailed;
->>>>>>> b2b86c36
    }
 
    uint32_t response_id;
