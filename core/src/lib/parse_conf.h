--- conflicted
+++ resolved
@@ -29,10 +29,7 @@
 
 #include "include/bareos.h"
 #include "include/bc_types.h"
-<<<<<<< HEAD
-=======
 #include "lib/parse_conf_callbacks.h"
->>>>>>> a3b1b9c4
 
 #include <functional>
 
@@ -42,244 +39,181 @@
 
 enum parse_state
 {
-  p_none,
-  p_resource
+   p_none,
+   p_resource
 };
 
 enum password_encoding
 {
-  p_encoding_clear,
-  p_encoding_md5
+   p_encoding_clear,
+   p_encoding_md5
 };
 
 /*
  * Used for message destinations.
  */
 struct s_mdestination {
-  int code;
-  const char *destination;
-  bool where;
+   int code;
+   const char *destination;
+   bool where;
 };
 
 /*
  * Used for message types.
  */
 struct s_mtypes {
-  const char *name;
-  uint32_t token;
+   const char *name;
+   uint32_t token;
 };
 
 /*
  * Used for certain KeyWord tables
  */
 struct s_kw {
-  const char *name;
-  uint32_t token;
+   const char *name;
+   uint32_t token;
 };
 
 struct s_password {
-  enum password_encoding encoding;
-  char *value;
+   enum password_encoding encoding;
+   char *value;
 };
 
 /**
  * Common TLS-Settings for both (Certificate and PSK).
- */
-#define TLS_COMMON_CONFIG(res)                                                                    \
-  {"TlsAuthenticate",                                                                             \
-   CFG_TYPE_BOOL,                                                                                 \
-   ITEM(res.tls_cert.authenticate),                                                               \
-   0,                                                                                             \
-   CFG_ITEM_DEFAULT,                                                                              \
-   "false",                                                                                       \
-   NULL,                                                                                          \
-   "Use TLS only to authenticate, not for encryption."},                                          \
-      {"TlsEnable", CFG_TYPE_BOOL, ITEM(res.tls_cert.enabled), 0, CFG_ITEM_DEFAULT,                \
-       "false",     NULL,          "Enable TLS support."},                                        \
-      {"TlsRequire",                                                                              \
-       CFG_TYPE_BOOL,                                                                             \
-       ITEM(res.tls_cert.required),                                                                \
-       0,                                                                                         \
-       CFG_ITEM_DEFAULT,                                                                          \
-       "false",                                                                                   \
-       NULL,                                                                                      \
-       "Without setting this to yes, Bareos can fall back to use unencrypted connections. "       \
-       "Enabling this implicitly sets \"TLS Enable = yes\"."},                                    \
-      {"TlsCipherList",                                                                           \
-       CFG_TYPE_STR,                                                                              \
-       ITEM(res.tls_cert.cipherlist),                                                             \
-       0,                                                                                         \
-       CFG_ITEM_PLATFORM_SPECIFIC,                                                                \
-       NULL,                                                                                      \
-       NULL,                                                                                      \
-       "List of valid TLS Ciphers."},                                                             \
-  {                                                                                               \
-    "TlsDhFile", CFG_TYPE_STDSTRDIR, ITEM(res.tls_cert.dhfile), 0, 0, NULL, NULL,                 \
-        "Path to PEM encoded Diffie-Hellman parameter file. "                                     \
-        "If this directive is specified, DH key exchange will be used for the ephemeral keying, " \
-        "allowing for forward secrecy of communications."                                         \
-  }
-
-/*
- * TLS Settings for Certificate only
- */
-#define TLS_CERT_CONFIG(res)                                                                              \
-  {"TlsVerifyPeer",                                                                                       \
-   CFG_TYPE_BOOL,                                                                                         \
-   ITEM(res.tls_cert.VerifyPeer),                                                                         \
-   0,                                                                                                     \
-   CFG_ITEM_DEFAULT,                                                                                      \
-   "true",                                                                                                \
-   NULL,                                                                                                  \
-   "If disabled, all certificates signed by a known CA will be accepted. "                                \
-   "If enabled, the CN of a certificate must the Address or in the \"TLS Allowed CN\" list."},            \
-      {"TlsCaCertificateFile",                                                                            \
-       CFG_TYPE_STDSTRDIR,                                                                                \
-       ITEM(res.tls_cert.CaCertfile),                                                                     \
-       0,                                                                                                 \
-       0,                                                                                                 \
-       NULL,                                                                                              \
-       NULL,                                                                                              \
-       "Path of a PEM encoded TLS CA certificate(s) file."},                                              \
-      {"TlsCaCertificateDir",                                                                             \
-       CFG_TYPE_STDSTRDIR,                                                                                \
-       ITEM(res.tls_cert.CaCertdir),                                                                      \
-       0,                                                                                                 \
-       0,                                                                                                 \
-       NULL,                                                                                              \
-       NULL,                                                                                              \
-       "Path of a TLS CA certificate directory."},                                                        \
-      {"TlsCertificateRevocationList",                                                                    \
-       CFG_TYPE_STDSTRDIR,                                                                                \
-       ITEM(res.tls_cert.crlfile),                                                                        \
-       0,                                                                                                 \
-       0,                                                                                                 \
-       NULL,                                                                                              \
-       NULL,                                                                                              \
-       "Path of a Certificate Revocation List file."},                                                    \
-      {"TlsCertificate",                                                                                  \
-       CFG_TYPE_STDSTRDIR,                                                                                \
-       ITEM(res.tls_cert.certfile),                                                                       \
-       0,                                                                                                 \
-       0,                                                                                                 \
-       NULL,                                                                                              \
-       NULL,                                                                                              \
-       "Path of a PEM encoded TLS certificate."},                                                         \
-      {"TlsKey",                                                                                          \
-       CFG_TYPE_STDSTRDIR,                                                                                \
-       ITEM(res.tls_cert.keyfile),                                                                        \
-       0,                                                                                                 \
-       0,                                                                                                 \
-       NULL,                                                                                              \
-       NULL,                                                                                              \
-       "Path of a PEM encoded private key. It must correspond to the specified \"TLS Certificate\"."},    \
-  {                                                                                                       \
-    "TlsAllowedCn", CFG_TYPE_ALIST_STR, ITEM(res.tls_cert.allowed_certificate_common_names_), 0, 0, NULL, \
-        NULL, "\"Common Name\"s (CNs) of the allowed peer certificates."                                  \
-  }
-
-/*
- * TLS Settings for PSK only
- */
-#define TLS_PSK_CONFIG(res)                                                                        \
-  {"TlsPskEnable", CFG_TYPE_BOOL, ITEM(res.tls_psk.enabled), 0, CFG_ITEM_DEFAULT,                   \
-   "true",         NULL,          "Enable TLS-PSK support."},                                      \
-  {                                                                                                \
-    "TlsPskRequire", CFG_TYPE_BOOL, ITEM(res.tls_psk.required), 0, CFG_ITEM_DEFAULT, "false", NULL, \
-        "Without setting this to yes, Bareos can fall back to use unencryption connections. "      \
-        "Enabling this implicitly sets \"TLS-PSK Enable = yes\"."                                  \
-  }
+*/
+#define TLS_COMMON_CONFIG(res) \
+   { "TlsAuthenticate", CFG_TYPE_BOOL, ITEM(res.tls_cert.authenticate), 0, CFG_ITEM_DEFAULT, "false", NULL, \
+         "Use TLS only to authenticate, not for encryption." }, \
+   { "TlsEnable", CFG_TYPE_BOOL, ITEM(res.tls_cert.enable), 0, CFG_ITEM_DEFAULT, "false", NULL, \
+         "Enable TLS support." }, \
+   { "TlsRequire", CFG_TYPE_BOOL, ITEM(res.tls_cert.require), 0, CFG_ITEM_DEFAULT, "false", NULL, \
+         "Without setting this to yes, Bareos can fall back to use unencrypted connections. " \
+         "Enabling this implicitly sets \"TLS Enable = yes\"." }, \
+   { "TlsCipherList", CFG_TYPE_STR, ITEM(res.tls_cert.cipherlist), 0, CFG_ITEM_PLATFORM_SPECIFIC, NULL, NULL, \
+         "List of valid TLS Ciphers." }, \
+   { "TlsDhFile", CFG_TYPE_STDSTRDIR, ITEM(res.tls_cert.dhfile), 0, 0, NULL, NULL, \
+         "Path to PEM encoded Diffie-Hellman parameter file. " \
+         "If this directive is specified, DH key exchange will be used for the ephemeral keying, " \
+         "allowing for forward secrecy of communications." }
+
+ /*
+  * TLS Settings for Certificate only
+  */
+ #define TLS_CERT_CONFIG(res) \
+   { "TlsVerifyPeer", CFG_TYPE_BOOL, ITEM(res.tls_cert.VerifyPeer), 0, CFG_ITEM_DEFAULT, "false", NULL, \
+         "If disabled, all certificates signed by a known CA will be accepted. " \
+         "If enabled, the CN of a certificate must the Address or in the \"TLS Allowed CN\" list." }, \
+   { "TlsCaCertificateFile", CFG_TYPE_STDSTRDIR, ITEM(res.tls_cert.CaCertfile), 0, 0, NULL, NULL, \
+         "Path of a PEM encoded TLS CA certificate(s) file." }, \
+   { "TlsCaCertificateDir", CFG_TYPE_STDSTRDIR, ITEM(res.tls_cert.CaCertdir), 0, 0, NULL, NULL, \
+         "Path of a TLS CA certificate directory." }, \
+   { "TlsCertificateRevocationList", CFG_TYPE_STDSTRDIR, ITEM(res.tls_cert.crlfile), 0, 0, NULL, NULL, \
+         "Path of a Certificate Revocation List file." }, \
+   { "TlsCertificate", CFG_TYPE_STDSTRDIR, ITEM(res.tls_cert.certfile), 0, 0, NULL, NULL, \
+         "Path of a PEM encoded TLS certificate." }, \
+   { "TlsKey", CFG_TYPE_STDSTRDIR, ITEM(res.tls_cert.keyfile), 0, 0, NULL, NULL, \
+         "Path of a PEM encoded private key. It must correspond to the specified \"TLS Certificate\"." }, \
+   { "TlsAllowedCn", CFG_TYPE_ALIST_STR, ITEM(res.tls_cert.allowed_certificate_common_names_), 0, 0, NULL, NULL, \
+         "\"Common Name\"s (CNs) of the allowed peer certificates."  }
+
+ /*
+  * TLS Settings for PSK only
+  */
+ #define TLS_PSK_CONFIG(res) \
+   { "TlsPskEnable", CFG_TYPE_BOOL, ITEM(res.tls_psk.enable), 0, CFG_ITEM_DEFAULT, "true", NULL, \
+         "Enable TLS-PSK support." }, \
+   { "TlsPskRequire", CFG_TYPE_BOOL, ITEM(res.tls_psk.require), 0, CFG_ITEM_DEFAULT, "false", NULL, \
+         "Without setting this to yes, Bareos can fall back to use unencryption connections. " \
+         "Enabling this implicitly sets \"TLS-PSK Enable = yes\"." }
 
 /*
  * This is the structure that defines the record types (items) permitted within each
  * resource. It is used to define the configuration tables.
  */
 struct ResourceItem {
-  const char *name; /* Resource name i.e. Director, ... */
-  const int type;
-  union {
-    char **value; /* Where to store the item */
-    std::string **strValue;
-    uint16_t *ui16value;
-    uint32_t *ui32value;
-    int16_t *i16value;
-    int32_t *i32value;
-    uint64_t *ui64value;
-    int64_t *i64value;
-    bool *boolvalue;
-    utime_t *utimevalue;
-    s_password *pwdvalue;
-    CommonResourceHeader **resvalue;
-    alist **alistvalue;
-    dlist **dlistvalue;
-    char *bitvalue;
-  };
-  int32_t code;              /* Item code/additional info */
-  uint32_t flags;            /* Flags: See CFG_ITEM_* */
-  const char *default_value; /* Default value */
-  /*
-   * version string in format: [start_version]-[end_version]
-   * start_version: directive has been introduced in this version
-   * end_version:   directive is deprecated since this version
-   */
-  const char *versions;
-  /*
-   * description of the directive, used for the documentation.
-   * Full sentence.
-   * Every new directive should have a description.
-   */
-  const char *description;
+   const char *name;                    /* Resource name i.e. Director, ... */
+   const int type;
+   union {
+      char **value;                     /* Where to store the item */
+      std::string **strValue;
+      uint16_t *ui16value;
+      uint32_t *ui32value;
+      int16_t *i16value;
+      int32_t *i32value;
+      uint64_t *ui64value;
+      int64_t *i64value;
+      bool *boolvalue;
+      utime_t *utimevalue;
+      s_password *pwdvalue;
+      CommonResourceHeader **resvalue;
+      alist **alistvalue;
+      dlist **dlistvalue;
+      char *bitvalue;
+   };
+   int32_t code;                        /* Item code/additional info */
+   uint32_t flags;                      /* Flags: See CFG_ITEM_* */
+   const char *default_value;           /* Default value */
+   /*
+    * version string in format: [start_version]-[end_version]
+    * start_version: directive has been introduced in this version
+    * end_version:   directive is deprecated since this version
+    */
+   const char *versions;
+   /*
+    * description of the directive, used for the documentation.
+    * Full sentence.
+    * Every new directive should have a description.
+    */
+   const char *description;
 };
 
 /* For storing name_addr items in res_items table */
-#define ITEM(x)         \
-  {                     \
-    (char **)&res_all.x \
-  }
-
-#define MAX_RES_ITEMS 90 /* maximum resource items per CommonResourceHeader */
+#define ITEM(x) {(char **)&res_all.x}
+
+#define MAX_RES_ITEMS 90                /* maximum resource items per CommonResourceHeader */
 
 /*
  * This is the universal header that is at the beginning of every resource record.
  */
 class CommonResourceHeader {
- public:
-  CommonResourceHeader *next;          /* Pointer to next resource of this type */
-  char *name;                          /* Resource name */
-  char *desc;                          /* Resource description */
-  uint32_t rcode;                      /* Resource id or type */
-  int32_t refcnt;                      /* Reference count for releasing */
+public:
+   CommonResourceHeader *next;                           /* Pointer to next resource of this type */
+   char *name;                          /* Resource name */
+   char *desc;                          /* Resource description */
+   uint32_t rcode;                      /* Resource id or type */
+   int32_t refcnt;                      /* Reference count for releasing */
   ConfigurationParser *my_config_;     /* Pointer to config parser that created this resource */
-  char item_present[MAX_RES_ITEMS];    /* Set if item is present in conf file */
-  char inherit_content[MAX_RES_ITEMS]; /* Set if item has inherited content */
+   char item_present[MAX_RES_ITEMS];    /* Set if item is present in conf file */
+   char inherit_content[MAX_RES_ITEMS]; /* Set if item has inherited content */
 };
 
 /*
  * Master Resource configuration structure definition
  * This is the structure that defines the resources that are available to this daemon.
  */
-struct ResourceTable {
-  const char *name;    /* Resource name */
-  ResourceItem *items; /* List of resource keywords */
-  uint32_t rcode;      /* Code if needed */
-  uint32_t size;       /* Size of resource */
-
-  std::function<void *(void *res)> initres; /* this shoud call the new replacement*/
-};
-
-/*
- * Common Resource definitions
- */
+ struct ResourceTable {
+   const char *name;        /* Resource name */
+   ResourceItem *items;         /* List of resource keywords */
+   uint32_t rcode;          /* Code if needed */
+   uint32_t size;           /* Size of resource */
+
+   std::function<void *(void *res)> initres; /* this shoud call the new replacement*/
+ };
+
+ /*
+  * Common Resource definitions
+  */
 #define MAX_RES_NAME_LENGTH MAX_NAME_LENGTH - 1 /* maximum resource name length */
 
 /*
  * Config item flags.
  */
-#define CFG_ITEM_REQUIRED 0x1   /* Item required */
-#define CFG_ITEM_DEFAULT 0x2    /* Default supplied */
-#define CFG_ITEM_NO_EQUALS 0x4  /* Don't scan = after name */
-#define CFG_ITEM_DEPRECATED 0x8 /* Deprecated config option */
-#define CFG_ITEM_ALIAS 0x10     /* Item is an alias for another */
+#define CFG_ITEM_REQUIRED          0x1  /* Item required */
+#define CFG_ITEM_DEFAULT           0x2  /* Default supplied */
+#define CFG_ITEM_NO_EQUALS         0x4  /* Don't scan = after name */
+#define CFG_ITEM_DEPRECATED        0x8  /* Deprecated config option */
+#define CFG_ITEM_ALIAS             0x10 /* Item is an alias for another */
 
 /*
  * CFG_ITEM_DEFAULT_PLATFORM_SPECIFIC: the value may differ between different
@@ -289,121 +223,121 @@
 
 enum
 {
-  /*
-   * Standard resource types. handlers in res.c
-   */
-  CFG_TYPE_STR               = 1,  /* String */
-  CFG_TYPE_DIR               = 2,  /* Directory */
-  CFG_TYPE_MD5PASSWORD       = 3,  /* MD5 hashed Password */
-  CFG_TYPE_CLEARPASSWORD     = 4,  /* Clear text Password */
-  CFG_TYPE_AUTOPASSWORD      = 5,  /* Password stored in clear when needed otherwise hashed */
-  CFG_TYPE_NAME              = 6,  /* Name */
-  CFG_TYPE_STRNAME           = 7,  /* String Name */
-  CFG_TYPE_RES               = 8,  /* Resource */
-  CFG_TYPE_ALIST_RES         = 9,  /* List of resources */
-  CFG_TYPE_ALIST_STR         = 10, /* List of strings */
-  CFG_TYPE_ALIST_DIR         = 11, /* List of dirs */
-  CFG_TYPE_INT16             = 12, /* 16 bits Integer */
-  CFG_TYPE_PINT16            = 13, /* Positive 16 bits Integer (unsigned) */
-  CFG_TYPE_INT32             = 14, /* 32 bits Integer */
-  CFG_TYPE_PINT32            = 15, /* Positive 32 bits Integer (unsigned) */
-  CFG_TYPE_MSGS              = 16, /* Message resource */
-  CFG_TYPE_INT64             = 17, /* 64 bits Integer */
-  CFG_TYPE_BIT               = 18, /* Bitfield */
-  CFG_TYPE_BOOL              = 19, /* Boolean */
-  CFG_TYPE_TIME              = 20, /* Time value */
-  CFG_TYPE_SIZE64            = 21, /* 64 bits file size */
-  CFG_TYPE_SIZE32            = 22, /* 32 bits file size */
-  CFG_TYPE_SPEED             = 23, /* Speed limit */
-  CFG_TYPE_DEFS              = 24, /* Definition */
-  CFG_TYPE_LABEL             = 25, /* Label */
-  CFG_TYPE_ADDRESSES         = 26, /* List of ip addresses */
-  CFG_TYPE_ADDRESSES_ADDRESS = 27, /* Ip address */
-  CFG_TYPE_ADDRESSES_PORT    = 28, /* Ip port */
-  CFG_TYPE_PLUGIN_NAMES      = 29, /* Plugin Name(s) */
-  CFG_TYPE_STDSTR            = 30, /* String as std::string*/
-  CFG_TYPE_STDSTRDIR         = 31, /* Directory as std::string*/
-
-  /*
-   * Director resource types. handlers in dird_conf.
-   */
-  CFG_TYPE_ACL              = 50, /* User Access Control List */
-  CFG_TYPE_AUDIT            = 51, /* Auditing Command List */
-  CFG_TYPE_AUTHPROTOCOLTYPE = 52, /* Authentication Protocol */
-  CFG_TYPE_AUTHTYPE         = 53, /* Authentication Type */
-  CFG_TYPE_DEVICE           = 54, /* Device resource */
-  CFG_TYPE_JOBTYPE          = 55, /* Type of Job */
-  CFG_TYPE_PROTOCOLTYPE     = 56, /* Protocol */
-  CFG_TYPE_LEVEL            = 57, /* Backup Level */
-  CFG_TYPE_REPLACE          = 58, /* Replace option */
-  CFG_TYPE_SHRTRUNSCRIPT    = 59, /* Short Runscript definition */
-  CFG_TYPE_RUNSCRIPT        = 60, /* Runscript */
-  CFG_TYPE_RUNSCRIPT_CMD    = 61, /* Runscript Command */
-  CFG_TYPE_RUNSCRIPT_TARGET = 62, /* Runscript Target (Host) */
-  CFG_TYPE_RUNSCRIPT_BOOL   = 63, /* Runscript Boolean */
-  CFG_TYPE_RUNSCRIPT_WHEN   = 64, /* Runscript When expression */
-  CFG_TYPE_MIGTYPE          = 65, /* Migration Type */
-  CFG_TYPE_INCEXC           = 66, /* Include/Exclude item */
-  CFG_TYPE_RUN              = 67, /* Schedule Run Command */
-  CFG_TYPE_ACTIONONPURGE    = 68, /* Action to perform on Purge */
-  CFG_TYPE_POOLTYPE         = 69, /* Pool Type */
-
-  /*
-   * Director fileset options. handlers in dird_conf.
-   */
-  CFG_TYPE_FNAME      = 80, /* Filename */
-  CFG_TYPE_PLUGINNAME = 81, /* Pluginname */
-  CFG_TYPE_EXCLUDEDIR = 82, /* Exclude directory */
-  CFG_TYPE_OPTIONS    = 83, /* Options block */
-  CFG_TYPE_OPTION     = 84, /* Option of Options block */
-  CFG_TYPE_REGEX      = 85, /* Regular Expression */
-  CFG_TYPE_BASE       = 86, /* Basejob Expression */
-  CFG_TYPE_WILD       = 87, /* Wildcard Expression */
-  CFG_TYPE_PLUGIN     = 88, /* Plugin definition */
-  CFG_TYPE_FSTYPE     = 89, /* FileSytem match criterium (UNIX)*/
-  CFG_TYPE_DRIVETYPE  = 90, /* DriveType match criterium (Windows) */
-  CFG_TYPE_META       = 91, /* Meta tag */
-
-  /*
-   * Storage daemon resource types
-   */
-  CFG_TYPE_DEVTYPE      = 201, /* Device Type */
-  CFG_TYPE_MAXBLOCKSIZE = 202, /* Maximum Blocksize */
-  CFG_TYPE_IODIRECTION  = 203, /* IO Direction */
-  CFG_TYPE_CMPRSALGO    = 204, /* Compression Algorithm */
-
-  /*
-   * File daemon resource types
-   */
-  CFG_TYPE_CIPHER = 301 /* Encryption Cipher */
+   /*
+    * Standard resource types. handlers in res.c
+    */
+   CFG_TYPE_STR = 1,                    /* String */
+   CFG_TYPE_DIR = 2,                    /* Directory */
+   CFG_TYPE_MD5PASSWORD = 3,            /* MD5 hashed Password */
+   CFG_TYPE_CLEARPASSWORD = 4,          /* Clear text Password */
+   CFG_TYPE_AUTOPASSWORD = 5,           /* Password stored in clear when needed otherwise hashed */
+   CFG_TYPE_NAME = 6,                   /* Name */
+   CFG_TYPE_STRNAME = 7,                /* String Name */
+   CFG_TYPE_RES = 8,                    /* Resource */
+   CFG_TYPE_ALIST_RES = 9,              /* List of resources */
+   CFG_TYPE_ALIST_STR = 10,             /* List of strings */
+   CFG_TYPE_ALIST_DIR = 11,             /* List of dirs */
+   CFG_TYPE_INT16 = 12,                 /* 16 bits Integer */
+   CFG_TYPE_PINT16 = 13,                /* Positive 16 bits Integer (unsigned) */
+   CFG_TYPE_INT32 = 14,                 /* 32 bits Integer */
+   CFG_TYPE_PINT32 = 15,                /* Positive 32 bits Integer (unsigned) */
+   CFG_TYPE_MSGS = 16,                  /* Message resource */
+   CFG_TYPE_INT64 = 17,                 /* 64 bits Integer */
+   CFG_TYPE_BIT = 18,                   /* Bitfield */
+   CFG_TYPE_BOOL = 19,                  /* Boolean */
+   CFG_TYPE_TIME = 20,                  /* Time value */
+   CFG_TYPE_SIZE64 = 21,                /* 64 bits file size */
+   CFG_TYPE_SIZE32 = 22,                /* 32 bits file size */
+   CFG_TYPE_SPEED = 23,                 /* Speed limit */
+   CFG_TYPE_DEFS = 24,                  /* Definition */
+   CFG_TYPE_LABEL = 25,                 /* Label */
+   CFG_TYPE_ADDRESSES = 26,             /* List of ip addresses */
+   CFG_TYPE_ADDRESSES_ADDRESS = 27,     /* Ip address */
+   CFG_TYPE_ADDRESSES_PORT = 28,        /* Ip port */
+   CFG_TYPE_PLUGIN_NAMES = 29,          /* Plugin Name(s) */
+   CFG_TYPE_STDSTR = 30,                /* String as std::string*/
+   CFG_TYPE_STDSTRDIR = 31,             /* Directory as std::string*/
+
+   /*
+    * Director resource types. handlers in dird_conf.
+    */
+   CFG_TYPE_ACL = 50,                   /* User Access Control List */
+   CFG_TYPE_AUDIT = 51,                 /* Auditing Command List */
+   CFG_TYPE_AUTHPROTOCOLTYPE = 52,      /* Authentication Protocol */
+   CFG_TYPE_AUTHTYPE = 53,              /* Authentication Type */
+   CFG_TYPE_DEVICE = 54,                /* Device resource */
+   CFG_TYPE_JOBTYPE = 55,               /* Type of Job */
+   CFG_TYPE_PROTOCOLTYPE = 56,          /* Protocol */
+   CFG_TYPE_LEVEL = 57,                 /* Backup Level */
+   CFG_TYPE_REPLACE = 58,               /* Replace option */
+   CFG_TYPE_SHRTRUNSCRIPT = 59,         /* Short Runscript definition */
+   CFG_TYPE_RUNSCRIPT = 60,             /* Runscript */
+   CFG_TYPE_RUNSCRIPT_CMD = 61,         /* Runscript Command */
+   CFG_TYPE_RUNSCRIPT_TARGET = 62,      /* Runscript Target (Host) */
+   CFG_TYPE_RUNSCRIPT_BOOL = 63,        /* Runscript Boolean */
+   CFG_TYPE_RUNSCRIPT_WHEN = 64,        /* Runscript When expression */
+   CFG_TYPE_MIGTYPE = 65,               /* Migration Type */
+   CFG_TYPE_INCEXC = 66,                /* Include/Exclude item */
+   CFG_TYPE_RUN = 67,                   /* Schedule Run Command */
+   CFG_TYPE_ACTIONONPURGE = 68,         /* Action to perform on Purge */
+   CFG_TYPE_POOLTYPE = 69,              /* Pool Type */
+
+   /*
+    * Director fileset options. handlers in dird_conf.
+    */
+   CFG_TYPE_FNAME = 80,                 /* Filename */
+   CFG_TYPE_PLUGINNAME = 81,            /* Pluginname */
+   CFG_TYPE_EXCLUDEDIR = 82,            /* Exclude directory */
+   CFG_TYPE_OPTIONS = 83,               /* Options block */
+   CFG_TYPE_OPTION = 84,                /* Option of Options block */
+   CFG_TYPE_REGEX = 85,                 /* Regular Expression */
+   CFG_TYPE_BASE = 86,                  /* Basejob Expression */
+   CFG_TYPE_WILD = 87,                  /* Wildcard Expression */
+   CFG_TYPE_PLUGIN = 88,                /* Plugin definition */
+   CFG_TYPE_FSTYPE = 89,                /* FileSytem match criterium (UNIX)*/
+   CFG_TYPE_DRIVETYPE = 90,             /* DriveType match criterium (Windows) */
+   CFG_TYPE_META = 91,                  /* Meta tag */
+
+   /*
+    * Storage daemon resource types
+    */
+   CFG_TYPE_DEVTYPE = 201,               /* Device Type */
+   CFG_TYPE_MAXBLOCKSIZE = 202,          /* Maximum Blocksize */
+   CFG_TYPE_IODIRECTION = 203,           /* IO Direction */
+   CFG_TYPE_CMPRSALGO = 204,             /* Compression Algorithm */
+
+   /*
+    * File daemon resource types
+    */
+   CFG_TYPE_CIPHER = 301                /* Encryption Cipher */
 };
 
 struct DatatypeName {
-  const int number;
-  const char *name;
-  const char *description;
+   const int number;
+   const char *name;
+   const char *description;
 };
 
 /*
  * Base Class for all Resource Classes
  */
 class BareosResource {
- public:
-  CommonResourceHeader hdr;
-
-  /* Methods */
-  inline char *name() const { return this->hdr.name; }
-  bool PrintConfig(PoolMem &buf, bool hide_sensitive_data = false, bool verbose = false);
-  /*
-   * validate can be defined by inherited classes,
-   * when special rules for this resource type must be checked.
-   */
-  // virtual inline bool validate() { return true; };
+public:
+   CommonResourceHeader hdr;
+
+   /* Methods */
+   inline char *name() const { return this->hdr.name; }
+   bool PrintConfig(PoolMem &buf, bool hide_sensitive_data = false, bool verbose = false);
+   /*
+    * validate can be defined by inherited classes,
+    * when special rules for this resource type must be checked.
+    */
+   // virtual inline bool validate() { return true; };
 };
 
 class TlsResource : public BareosResource {
  public:
-  s_password password;    /* UA server password */
+   s_password password; /* UA server password */
   TlsConfigCert tls_cert; /* TLS structure */
   TlsConfigPsk tls_psk;   /* TLS-PSK structure */
 };
@@ -412,24 +346,24 @@
  * Message Resource
  */
 class MessagesResource : public BareosResource {
-  /*
-   * Members
-   */
- public:
-  char *mail_cmd;                         /* Mail command */
-  char *operator_cmd;                     /* Operator command */
-  char *timestamp_format;                 /* Timestamp format */
-  DEST *dest_chain;                       /* chain of destinations */
-  char SendMsg[NbytesForBits(M_MAX + 1)]; /* Bit array of types */
-
- private:
-  bool in_use_;  /* Set when using to send a message */
-  bool closing_; /* Set when closing message resource */
-
- public:
-  /*
-   * Methods
-   */
+   /*
+    * Members
+    */
+public:
+   char *mail_cmd;                    /* Mail command */
+   char *operator_cmd;                /* Operator command */
+   char *timestamp_format;            /* Timestamp format */
+   DEST *dest_chain;                  /* chain of destinations */
+   char SendMsg[NbytesForBits(M_MAX+1)]; /* Bit array of types */
+
+private:
+   bool in_use_;                     /* Set when using to send a message */
+   bool closing_;                    /* Set when closing message resource */
+
+public:
+   /*
+    * Methods
+    */
   void ClearInUse()
   {
     lock();
@@ -442,8 +376,8 @@
     in_use_ = true;
     unlock();
   }
-  void SetClosing() { closing_ = true; }
-  bool GetClosing() { return closing_; }
+   void SetClosing() { closing_=true; }
+   bool GetClosing() { return closing_; }
   void ClearClosing()
   {
     lock();
@@ -458,14 +392,14 @@
     return rtn;
   }
 
-  void WaitNotInUse(); /* in message.c */
-  void lock();         /* in message.c */
-  void unlock();       /* in message.c */
-  bool PrintConfig(PoolMem &buff, bool hide_sensitive_data = false, bool verbose = false);
-};
-
-typedef void(INIT_RES_HANDLER)(ResourceItem *item, int pass);
-typedef void(STORE_RES_HANDLER)(LEX *lc, ResourceItem *item, int index, int pass);
+   void WaitNotInUse();            /* in message.c */
+   void lock();                       /* in message.c */
+   void unlock();                     /* in message.c */
+   bool PrintConfig(PoolMem &buff, bool hide_sensitive_data = false, bool verbose = false);
+};
+
+typedef void (INIT_RES_HANDLER)(ResourceItem *item, int pass);
+typedef void (STORE_RES_HANDLER)(LEX *lc, ResourceItem *item, int index, int pass);
 typedef void(
     PRINT_RES_HANDLER)(ResourceItem *items, int i, PoolMem &cfg_str, bool hide_sensitive_data, bool inherited);
 
@@ -475,74 +409,74 @@
  * New C++ configuration routines
  */
 class ConfigurationParser {
- public:
-  std::string cf_;                    /* Config file parameter */
-  LEX_ERROR_HANDLER *scan_error_;     /* Error handler if non-null */
-  LEX_WARNING_HANDLER *scan_warning_; /* Warning handler if non-null */
-  INIT_RES_HANDLER *init_res_;        /* Init resource handler for non default types if non-null */
-  STORE_RES_HANDLER *store_res_;      /* Store resource handler for non default types if non-null */
-  PRINT_RES_HANDLER *print_res_;      /* Print resource handler for non default types if non-null */
-
-  int32_t err_type_;     /* The way to Terminate on failure */
-  void *res_all_;        /* Pointer to res_all buffer */
-  int32_t res_all_size_; /* Length of buffer */
-  bool omit_defaults_;   /* Omit config variables with default values when dumping the config */
-
-  int32_t r_first_;                 /* First daemon resource type */
-  int32_t r_last_;                  /* Last daemon resource type */
+public:
+   std::string cf_;                    /* Config file parameter */
+   LEX_ERROR_HANDLER *scan_error_;     /* Error handler if non-null */
+   LEX_WARNING_HANDLER *scan_warning_; /* Warning handler if non-null */
+   INIT_RES_HANDLER *init_res_;        /* Init resource handler for non default types if non-null */
+   STORE_RES_HANDLER *store_res_;      /* Store resource handler for non default types if non-null */
+   PRINT_RES_HANDLER *print_res_;      /* Print resource handler for non default types if non-null */
+
+   int32_t err_type_;                  /* The way to Terminate on failure */
+   void *res_all_;                     /* Pointer to res_all buffer */
+   int32_t res_all_size_;              /* Length of buffer */
+   bool omit_defaults_;                /* Omit config variables with default values when dumping the config */
+
+   int32_t r_first_;                   /* First daemon resource type */
+   int32_t r_last_;                    /* Last daemon resource type */
   int32_t r_own_;                   /* own resource type */
-  ResourceTable *resources_;        /* Pointer to table of permitted resources */
-  CommonResourceHeader **res_head_; /* Pointer to defined resources */
-  brwlock_t res_lock_;              /* Resource lock */
+   ResourceTable *resources_;          /* Pointer to table of permitted resources */
+   CommonResourceHeader **res_head_;   /* Pointer to defined resources */
+   brwlock_t res_lock_;                /* Resource lock */
 
   SaveResourceCb_t SaveResourceCb_;
   DumpResourceCb_t DumpResourceCb_;
   FreeResourceCb_t FreeResourceCb_;
 
-  ConfigurationParser();
+   ConfigurationParser();
   ConfigurationParser(const char *cf,
-                      LEX_ERROR_HANDLER *ScanError,
-                      LEX_WARNING_HANDLER *scan_warning,
-                      INIT_RES_HANDLER *init_res,
-                      STORE_RES_HANDLER *StoreRes,
-                      PRINT_RES_HANDLER *print_res,
-                      int32_t err_type,
-                      void *vres_all,
-                      int32_t res_all_size,
-                      int32_t r_first,
-                      int32_t r_last,
-                      ResourceTable *resources,
-                      CommonResourceHeader **res_head,
-                      const char *config_default_filename,
+                  LEX_ERROR_HANDLER *ScanError,
+                  LEX_WARNING_HANDLER *scan_warning,
+                  INIT_RES_HANDLER *init_res,
+                  STORE_RES_HANDLER *StoreRes,
+                  PRINT_RES_HANDLER *print_res,
+                  int32_t err_type,
+                  void *vres_all,
+                  int32_t res_all_size,
+                  int32_t r_first,
+                  int32_t r_last,
+                  ResourceTable *resources,
+                  CommonResourceHeader **res_head,
+                  const char* config_default_filename,
                       const char *config_include_dir,
                       void (*ParseConfigReadyCb)(ConfigurationParser &),
                       SaveResourceCb_t SaveResourceCb,
                       DumpResourceCb_t DumpResourceCb,
                       FreeResourceCb_t FreeResourceCb);
 
-  ~ConfigurationParser();
-
-  bool IsUsingConfigIncludeDir() const { return use_config_include_dir_; }
-  bool ParseConfig();
+   ~ConfigurationParser();
+
+   bool IsUsingConfigIncludeDir() const { return use_config_include_dir_; }
+   bool ParseConfig();
   bool ParseConfigFile(const char *cf,
                        void *caller_ctx,
                        LEX_ERROR_HANDLER *ScanError      = NULL,
-                       LEX_WARNING_HANDLER *scan_warning = NULL);
-  const std::string &get_base_config_path() const { return used_config_path_; }
-  void FreeResources();
-  CommonResourceHeader **save_resources();
-  CommonResourceHeader **new_res_head();
-  void InitResource(int type, ResourceItem *items, int pass, std::function<void *(void *res)> initres);
-  bool RemoveResource(int type, const char *name);
-  void DumpResources(void sendit(void *sock, const char *fmt, ...),
+                          LEX_WARNING_HANDLER *scan_warning = NULL);
+   const std::string &get_base_config_path() const { return used_config_path_; }
+   void FreeResources();
+   CommonResourceHeader **save_resources();
+   CommonResourceHeader **new_res_head();
+   void InitResource(int type, ResourceItem *items, int pass, std::function<void *(void *res)> initres);
+   bool RemoveResource(int type, const char *name);
+   void DumpResources(void sendit(void *sock, const char *fmt, ...),
                      void *sock,
                      bool hide_sensitive_data = false);
-  const char *get_resource_type_name(int code);
-  int GetResourceCode(const char *resource_type);
-  ResourceTable *get_resource_table(int resource_type);
-  ResourceTable *get_resource_table(const char *resource_type_name);
-  int GetResourceItemIndex(ResourceItem *res_table, const char *item);
-  ResourceItem *get_resource_item(ResourceItem *res_table, const char *item);
+   const char *get_resource_type_name(int code);
+   int GetResourceCode(const char *resource_type);
+   ResourceTable *get_resource_table(int resource_type);
+   ResourceTable *get_resource_table(const char *resource_type_name);
+   int GetResourceItemIndex(ResourceItem *res_table, const char *item);
+   ResourceItem *get_resource_item(ResourceItem *res_table, const char *item);
   bool GetPathOfResource(PoolMem &path,
                          const char *component,
                          const char *resourcetype,
@@ -569,32 +503,32 @@
                                                     const char *fully_qualified_name,
                                                     std::string &psk);
 
- private:
-  ConfigurationParser(const ConfigurationParser &) = delete;
-  ConfigurationParser operator=(const ConfigurationParser &) = delete;
-
- private:
+private:
+   ConfigurationParser(const ConfigurationParser&) = delete;
+   ConfigurationParser operator=(const ConfigurationParser&) = delete;
+
+private:
   enum unit_type
   {
     STORE_SIZE,
     STORE_SPEED
   };
 
-  std::string config_default_filename_; /* default config filename, that is used, if no filename is given */
-  std::string config_dir_;              /* base directory of configuration files */
-  std::string config_include_dir_;      /* rel. path to the config include directory
-                                            (bareos-dir.d, bareos-sd.d, bareos-fd.d, ...) */
-  bool use_config_include_dir_;         /* Use the config include directory */
-  std::string config_include_naming_format_; /* Format string for file paths of resources */
-  std::string used_config_path_;             /* Config file that is used. */
+   std::string config_default_filename_;         /* default config filename, that is used, if no filename is given */
+   std::string config_dir_;                      /* base directory of configuration files */
+   std::string config_include_dir_;              /* rel. path to the config include directory
+                                                     (bareos-dir.d, bareos-sd.d, bareos-fd.d, ...) */
+   bool use_config_include_dir_;                 /* Use the config include directory */
+   std::string config_include_naming_format_;    /* Format string for file paths of resources */
+   std::string used_config_path_;                /* Config file that is used. */
   std::unique_ptr<QualifiedResourceNameTypeConverter> qualified_resource_name_type_converter_;
   ParseConfigReadyCb_t ParseConfigReadyCb_;
 
-  const char *get_default_configdir();
-  bool GetConfigFile(PoolMem &full_path, const char *config_dir, const char *config_filename);
-  bool GetConfigIncludePath(PoolMem &full_path, const char *config_dir);
-  bool FindConfigPath(PoolMem &full_path);
-  int GetResourceTableIndex(int resource_type);
+   const char *get_default_configdir();
+   bool GetConfigFile(PoolMem &full_path, const char *config_dir, const char *config_filename);
+   bool GetConfigIncludePath(PoolMem &full_path, const char *config_dir);
+   bool FindConfigPath(PoolMem &full_path);
+   int GetResourceTableIndex(int resource_type);
   void StoreMsgs(LEX *lc, ResourceItem *item, int index, int pass);
   void StoreName(LEX *lc, ResourceItem *item, int index, int pass);
   void StoreStrname(LEX *lc, ResourceItem *item, int index, int pass);
