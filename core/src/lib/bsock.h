--- conflicted
+++ resolved
@@ -77,7 +77,7 @@
   bool TlsEstablished() const { return tls_established_; }
   std::shared_ptr<Tls> tls_conn; /* Associated tls connection */
   std::unique_ptr<Tls> tls_conn_init; /* during initialization */
-  uint32_t *test_variable_;
+  uint32_t *test_variable_;           /* used for unit testing */
 
  protected:
   JobControlRecord *jcr_; /* JobControlRecord or NULL for error msgs */
@@ -101,11 +101,7 @@
 
   virtual void FinInit(JobControlRecord * jcr, int sockfd, const char *who, const char *host, int port,
                        struct sockaddr *lclient_addr) = 0;
-<<<<<<< HEAD
   virtual bool open(JobControlRecord *jcr, const char *name, const char *host, char *service,
-=======
-   virtual bool open(JobControlRecord *jcr, const char *name, const char *host, char *service,
->>>>>>> b2b86c36
                      int port, utime_t heart_beat, int *fatal) = 0;
 
  private:
