--- conflicted
+++ resolved
@@ -1,16 +1,7 @@
-<<<<<<< HEAD
 #undef  VERSION
 #define VERSION "18.4.1"
 #define BDATE   "01 Oct 2018"
 #define LSMDATE "01Oct18"
-=======
-#ifndef  VERSION
-#define VERSION "18.2.4rc2"
-#endif
-
-#define BDATE   "18 Dec 2018"
-#define LSMDATE "18Dec18"
->>>>>>> 79716704
 
 #define PROG_COPYRIGHT "Copyright (C) 2013-2019 Bareos GmbH & Co. KG\n" \
                        "Copyright (C) %d-2012 Free Software Foundation Europe e.V.\n" \
