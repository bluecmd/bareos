--- conflicted
+++ resolved
@@ -67,20 +67,11 @@
   char name[MAX_NAME_LENGTH];
   char tbuf[MAX_TIME_LENGTH];
 
-<<<<<<< HEAD
   if (!TryTlsHandshakeAsAServer(bs, config)) {
+    bs->signal(BNET_TERMINATE);
     bs->close();
     delete bs;
     return nullptr;
-=======
-  if (!bs->IsCleartextBareosHello()) { 
-    if (!bs->DoTlsHandshakeAsAServer(config)) {
-      bs->signal(BNET_TERMINATE);
-      bs->close();
-      delete bs;
-      return nullptr;
-    }
->>>>>>> b2b86c36
   }
 
   if (bs->recv() <= 0) {
